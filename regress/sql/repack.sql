--- conflicted
+++ resolved
@@ -210,11 +210,10 @@
 \! pg_repack --dbname=contrib_regression --table=trg4
 
 --
-<<<<<<< HEAD
 -- Dry run
 --
 \! pg_repack --dbname=contrib_regression --table=tbl_cluster --dry-run
-=======
+
 -- Test --schema
 --
 CREATE SCHEMA test_schema1;
@@ -230,5 +229,4 @@
 -- => ERROR
 \! pg_repack --dbname=contrib_regression --schema=test_schema1 --table=tbl1
 -- => ERROR
-\! pg_repack --dbname=contrib_regression --all --schema=test_schema1
->>>>>>> f0947951
+\! pg_repack --dbname=contrib_regression --all --schema=test_schema1