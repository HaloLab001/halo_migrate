SET client_min_messages = warning;
--
-- create table.
--
CREATE TABLE tbl_cluster (
	col1 int,
	"time" timestamp,
	","")" text,
	PRIMARY KEY (","")", col1) WITH (fillfactor = 75)
) WITH (fillfactor = 70);
CREATE INDEX ","") cluster" ON tbl_cluster ("time", length(","")"), ","")" text_pattern_ops) WITH (fillfactor = 75);
ALTER TABLE tbl_cluster CLUSTER ON ","") cluster";
CREATE TABLE tbl_only_pkey (
	col1 int PRIMARY KEY,
	","")" text
);
CREATE TABLE tbl_only_ckey (
	col1 int,
	col2 timestamp,
	","")" text
) WITH (fillfactor = 70);
CREATE INDEX cidx_only_ckey ON tbl_only_ckey (col2, ","")");
ALTER TABLE tbl_only_ckey CLUSTER ON cidx_only_ckey;
CREATE TABLE tbl_gistkey (
	id integer PRIMARY KEY,
	c circle
);
CREATE INDEX cidx_circle ON tbl_gistkey USING gist (c);
ALTER TABLE tbl_gistkey CLUSTER ON cidx_circle;
CREATE TABLE tbl_with_dropped_column (
	d1 text,
	c1 text,
	id integer PRIMARY KEY,
	d2 text,
	c2 text,
	d3 text
);
ALTER INDEX tbl_with_dropped_column_pkey SET (fillfactor = 75);
ALTER TABLE tbl_with_dropped_column CLUSTER ON tbl_with_dropped_column_pkey;
CREATE INDEX idx_c1c2 ON tbl_with_dropped_column (c1, c2) WITH (fillfactor = 75);
CREATE INDEX idx_c2c1 ON tbl_with_dropped_column (c2, c1);
CREATE TABLE tbl_with_dropped_toast (
	i integer,
	j integer,
	t text,
	PRIMARY KEY (i, j)
);
ALTER TABLE tbl_with_dropped_toast CLUSTER ON tbl_with_dropped_toast_pkey;
CREATE TABLE tbl_badindex (
	id integer PRIMARY KEY,
	n integer
);
CREATE TABLE tbl_idxopts (
       i integer PRIMARY KEY,
       t text
);
CREATE INDEX idxopts_t ON tbl_idxopts (t DESC NULLS LAST) WHERE (t != 'aaa');
--
-- insert data
--
INSERT INTO tbl_cluster VALUES(1, '2008-12-31 10:00:00', 'admin');
INSERT INTO tbl_cluster VALUES(2, '2008-01-01 00:00:00', 'king');
INSERT INTO tbl_cluster VALUES(3, '2008-03-04 12:00:00', 'joker');
INSERT INTO tbl_cluster VALUES(4, '2008-03-05 15:00:00', 'queen');
INSERT INTO tbl_cluster VALUES(5, '2008-01-01 00:30:00', sqrt(2::numeric(1000,999))::text || sqrt(3::numeric(1000,999))::text);
INSERT INTO tbl_only_pkey VALUES(1, 'abc');
INSERT INTO tbl_only_pkey VALUES(2, 'def');
INSERT INTO tbl_only_ckey VALUES(1, '2008-01-01 00:00:00', 'abc');
INSERT INTO tbl_only_ckey VALUES(2, '2008-02-01 00:00:00', 'def');
INSERT INTO tbl_gistkey VALUES(1, '<(1,2),3>');
INSERT INTO tbl_gistkey VALUES(2, '<(4,5),6>');
INSERT INTO tbl_with_dropped_column VALUES('d1', 'c1', 2, 'd2', 'c2', 'd3');
INSERT INTO tbl_with_dropped_column VALUES('d1', 'c1', 1, 'd2', 'c2', 'd3');
ALTER TABLE tbl_with_dropped_column DROP COLUMN d1;
ALTER TABLE tbl_with_dropped_column DROP COLUMN d2;
ALTER TABLE tbl_with_dropped_column DROP COLUMN d3;
ALTER TABLE tbl_with_dropped_column ADD COLUMN c3 text;
CREATE VIEW view_for_dropped_column AS
	SELECT * FROM tbl_with_dropped_column;
INSERT INTO tbl_with_dropped_toast VALUES(1, 10, 'abc');
INSERT INTO tbl_with_dropped_toast VALUES(2, 20, sqrt(2::numeric(1000,999))::text || sqrt(3::numeric(1000,999))::text);
ALTER TABLE tbl_with_dropped_toast DROP COLUMN t;
INSERT INTO tbl_badindex VALUES(1, 10);
INSERT INTO tbl_badindex VALUES(2, 10);
-- This will fail. Silence the message as it's different across PG versions.
SET client_min_messages = fatal;
CREATE UNIQUE INDEX CONCURRENTLY idx_badindex_n ON tbl_badindex (n);
SET client_min_messages = warning;
INSERT INTO tbl_idxopts VALUES (0, 'abc'), (1, 'aaa'), (2, NULL), (3, 'bbb');
--
-- before
--
SELECT * FROM tbl_with_dropped_column;
 c1 | id | c2 | c3 
----+----+----+----
 c1 |  2 | c2 | 
 c1 |  1 | c2 | 
(2 rows)

SELECT * FROM view_for_dropped_column;
 c1 | id | c2 | c3 
----+----+----+----
 c1 |  2 | c2 | 
 c1 |  1 | c2 | 
(2 rows)

SELECT * FROM tbl_with_dropped_toast;
 i | j  
---+----
 1 | 10
 2 | 20
(2 rows)

--
-- do repack
--
\! pg_repack --dbname=contrib_regression --table=tbl_cluster
INFO: repacking table "tbl_cluster"
\! pg_repack --dbname=contrib_regression --table=tbl_badindex
INFO: repacking table "tbl_badindex"
WARNING: skipping invalid index: CREATE UNIQUE INDEX idx_badindex_n ON tbl_badindex USING btree (n)
\! pg_repack --dbname=contrib_regression
INFO: repacking table "tbl_cluster"
INFO: repacking table "tbl_only_pkey"
INFO: repacking table "tbl_gistkey"
INFO: repacking table "tbl_with_dropped_column"
INFO: repacking table "tbl_with_dropped_toast"
INFO: repacking table "tbl_badindex"
WARNING: skipping invalid index: CREATE UNIQUE INDEX idx_badindex_n ON tbl_badindex USING btree (n)
INFO: repacking table "tbl_idxopts"
--
-- after
--
\d tbl_cluster
            Table "public.tbl_cluster"
 Column |            Type             | Modifiers 
--------+-----------------------------+-----------
 col1   | integer                     | not null
 time   | timestamp without time zone | 
 ,")    | text                        | not null
Indexes:
    "tbl_cluster_pkey" PRIMARY KEY, btree (","")", col1) WITH (fillfactor=75)
    ",") cluster" btree ("time", length(","")"), ","")" text_pattern_ops) WITH (fillfactor=75) CLUSTER

\d tbl_gistkey
  Table "public.tbl_gistkey"
 Column |  Type   | Modifiers 
--------+---------+-----------
 id     | integer | not null
 c      | circle  | 
Indexes:
    "tbl_gistkey_pkey" PRIMARY KEY, btree (id)
    "cidx_circle" gist (c) CLUSTER

\d tbl_only_ckey
           Table "public.tbl_only_ckey"
 Column |            Type             | Modifiers 
--------+-----------------------------+-----------
 col1   | integer                     | 
 col2   | timestamp without time zone | 
 ,")    | text                        | 
Indexes:
    "cidx_only_ckey" btree (col2, ","")") CLUSTER

\d tbl_only_pkey
 Table "public.tbl_only_pkey"
 Column |  Type   | Modifiers 
--------+---------+-----------
 col1   | integer | not null
 ,")    | text    | 
Indexes:
    "tbl_only_pkey_pkey" PRIMARY KEY, btree (col1)

\d tbl_with_dropped_column
Table "public.tbl_with_dropped_column"
 Column |  Type   | Modifiers 
--------+---------+-----------
 c1     | text    | 
 id     | integer | not null
 c2     | text    | 
 c3     | text    | 
Indexes:
    "tbl_with_dropped_column_pkey" PRIMARY KEY, btree (id) WITH (fillfactor=75) CLUSTER
    "idx_c1c2" btree (c1, c2) WITH (fillfactor=75)
    "idx_c2c1" btree (c2, c1)

\d tbl_with_dropped_toast
Table "public.tbl_with_dropped_toast"
 Column |  Type   | Modifiers 
--------+---------+-----------
 i      | integer | not null
 j      | integer | not null
Indexes:
    "tbl_with_dropped_toast_pkey" PRIMARY KEY, btree (i, j) CLUSTER

\d tbl_idxopts
  Table "public.tbl_idxopts"
 Column |  Type   | Modifiers 
--------+---------+-----------
 i      | integer | not null
 t      | text    | 
Indexes:
    "tbl_idxopts_pkey" PRIMARY KEY, btree (i)
    "idxopts_t" btree (t DESC NULLS LAST) WHERE t <> 'aaa'::text

SELECT col1, to_char("time", 'YYYY-MM-DD HH24:MI:SS'), ","")" FROM tbl_cluster;
 col1 |       to_char       |                                                                                                                                                                                                                                                                                                                                                                                                                                                                                                                                                                                                                                                                                                                                                                                                                                                                                                                                                                                                                                        ,")                                                                                                                                                                                                                                                                                                                                                                                                                                                                                                                                                                                                                                                                                                                                                                                                                                                                                                                                                                                                                                         
------+---------------------+------------------------------------------------------------------------------------------------------------------------------------------------------------------------------------------------------------------------------------------------------------------------------------------------------------------------------------------------------------------------------------------------------------------------------------------------------------------------------------------------------------------------------------------------------------------------------------------------------------------------------------------------------------------------------------------------------------------------------------------------------------------------------------------------------------------------------------------------------------------------------------------------------------------------------------------------------------------------------------------------------------------------------------------------------------------------------------------------------------------------------------------------------------------------------------------------------------------------------------------------------------------------------------------------------------------------------------------------------------------------------------------------------------------------------------------------------------------------------------------------------------------------------------------------------------------------------------------------------------------------------------------------------------------------------------------------------------------------------------------------------------------------------------------------------------------------------------------------------------------------------------------------------------------------------------------------------------------------------------------------------------------------------------------------------------------------------------
    2 | 2008-01-01 00:00:00 | king
    5 | 2008-01-01 00:30:00 | 1.4142135623730950488016887242096980785696718753769480731766797379907324784621070388503875343276415727350138462309122970249248360558507372126441214970999358314132226659275055927557999505011527820605714701095599716059702745345968620147285174186408891986095523292304843087143214508397626036279952514079896872533965463318088296406206152583523950547457502877599617298355752203375318570113543746034084988471603868999706990048150305440277903164542478230684929369186215805784631115966687130130156185689872372352885092648612494977154218334204285686060146824720771435854874155657069677653720226485447015858801620758474922657226002085584466521458398893944370926591800311388246468157082630100594858704003186480342194897278290641045072636881313739855256117322040245091227700226941127573627280495738108967504018369868368450725799364729060762996941380475654823728997180326802474420629269124859052181004459842150591120249441341728531478105803603371077309182869314710171111683916581726889419758716582152128229518488471.732050807568877293527446341505872366942805253810380628055806979451933016908800037081146186757248575675626141415406703029969945094998952478811655512094373648528093231902305582067974820101084674923265015312343266903322886650672254668921837971227047131660367861588019049986537379859389467650347506576050756618348129606100947602187190325083145829523959832997789824508288714463832917347224163984587855397667958063818353666110843173780894378316102088305524901670023520711144288695990956365797087168498072899493296484283020786408603988738697537582317317831395992983007838702877053913369563312103707264019249106768231199288375641141422016742752102372994270831059898459475987664288897796147837958390228854852903576033852808064381972344661059689722872865264153822664698420021195484155278441181286534507035191650016689294415480846071277143999762926834629577438361895110127148638746976545982451788550975379013880664961911962222957110555242923723192197738262561631468842032853716682938649611917049738836395495938
    3 | 2008-03-04 12:00:00 | joker
    4 | 2008-03-05 15:00:00 | queen
    1 | 2008-12-31 10:00:00 | admin
(5 rows)

SELECT * FROM tbl_only_ckey ORDER BY 1;
 col1 |           col2           | ,") 
------+--------------------------+-----
    1 | Tue Jan 01 00:00:00 2008 | abc
    2 | Fri Feb 01 00:00:00 2008 | def
(2 rows)

SELECT * FROM tbl_only_pkey ORDER BY 1;
 col1 | ,") 
------+-----
    1 | abc
    2 | def
(2 rows)

SELECT * FROM tbl_gistkey ORDER BY 1;
 id |     c     
----+-----------
  1 | <(1,2),3>
  2 | <(4,5),6>
(2 rows)

SET enable_seqscan = on;
SET enable_indexscan = off;
SELECT * FROM tbl_with_dropped_column;
 c1 | id | c2 | c3 
----+----+----+----
 c1 |  1 | c2 | 
 c1 |  2 | c2 | 
(2 rows)

SELECT * FROM view_for_dropped_column;
 c1 | id | c2 | c3 
----+----+----+----
 c1 |  1 | c2 | 
 c1 |  2 | c2 | 
(2 rows)

SELECT * FROM tbl_with_dropped_toast;
 i | j  
---+----
 1 | 10
 2 | 20
(2 rows)

SET enable_seqscan = off;
SET enable_indexscan = on;
SELECT * FROM tbl_with_dropped_column;
 c1 | id | c2 | c3 
----+----+----+----
 c1 |  1 | c2 | 
 c1 |  2 | c2 | 
(2 rows)

SELECT * FROM view_for_dropped_column;
 c1 | id | c2 | c3 
----+----+----+----
 c1 |  1 | c2 | 
 c1 |  2 | c2 | 
(2 rows)

SELECT * FROM tbl_with_dropped_toast;
 i | j  
---+----
 1 | 10
 2 | 20
(2 rows)

RESET enable_seqscan;
RESET enable_indexscan;
--
-- check broken links or orphan toast relations
--
SELECT oid, relname
  FROM pg_class
 WHERE relkind = 't'
   AND oid NOT IN (SELECT reltoastrelid FROM pg_class WHERE relkind = 'r');
 oid | relname 
-----+---------
(0 rows)

SELECT oid, relname
  FROM pg_class
 WHERE relkind = 'r'
   AND reltoastrelid <> 0
   AND reltoastrelid NOT IN (SELECT oid FROM pg_class WHERE relkind = 't');
 oid | relname 
-----+---------
(0 rows)

--
-- NOT NULL UNIQUE
--
CREATE TABLE tbl_nn    (col1 int NOT NULL, col2 int NOT NULL);
CREATE TABLE tbl_uk    (col1 int NOT NULL, col2 int         , UNIQUE(col1, col2));
CREATE TABLE tbl_nn_uk (col1 int NOT NULL, col2 int NOT NULL, UNIQUE(col1, col2));
CREATE TABLE tbl_pk_uk (col1 int NOT NULL, col2 int NOT NULL, PRIMARY KEY(col1, col2), UNIQUE(col2, col1));
CREATE TABLE tbl_nn_puk (col1 int NOT NULL, col2 int NOT NULL);
CREATE UNIQUE INDEX tbl_nn_puk_pcol1_idx ON tbl_nn_puk(col1) WHERE col1 < 10;
\! pg_repack --dbname=contrib_regression --table=tbl_nn
WARNING: relation "tbl_nn" must have a primary key or not-null unique keys
-- => WARNING
\! pg_repack --dbname=contrib_regression --table=tbl_uk
WARNING: relation "tbl_uk" must have a primary key or not-null unique keys
-- => WARNING
\! pg_repack --dbname=contrib_regression --table=tbl_nn_uk
INFO: repacking table "tbl_nn_uk"
-- => OK
\! pg_repack --dbname=contrib_regression --table=tbl_pk_uk
INFO: repacking table "tbl_pk_uk"
-- => OK
\! pg_repack --dbname=contrib_regression --table=tbl_pk_uk --only-indexes
INFO: repacking indexes of "tbl_pk_uk"
-- => OK
\! pg_repack --dbname=contrib_regression --table=tbl_nn_puk
WARNING: relation "tbl_nn_puk" must have a primary key or not-null unique keys
-- => WARNING
--
-- Triggers handling
--
CREATE FUNCTION trgtest() RETURNS trigger AS
$$BEGIN RETURN NEW; END$$
LANGUAGE plpgsql;
CREATE TABLE trg1 (id integer PRIMARY KEY);
CREATE TRIGGER z_repack_triggeq BEFORE UPDATE ON trg1 FOR EACH ROW EXECUTE PROCEDURE trgtest();
\! pg_repack --dbname=contrib_regression --table=trg1
INFO: repacking table "trg1"
CREATE TABLE trg2 (id integer PRIMARY KEY);
CREATE TRIGGER z_repack_trigger BEFORE UPDATE ON trg2 FOR EACH ROW EXECUTE PROCEDURE trgtest();
\! pg_repack --dbname=contrib_regression --table=trg2
INFO: repacking table "trg2"
WARNING: the table "trg2" already has a trigger called "z_repack_trigger"
DETAIL: The trigger was probably installed during a previous attempt to run pg_repack on the table which was interrupted and for some reason failed to clean up the temporary objects.  Please drop the trigger or drop and recreate the pg_repack extension altogether to remove all the temporary objects left over.
CREATE TABLE trg3 (id integer PRIMARY KEY);
CREATE TRIGGER z_repack_trigges BEFORE UPDATE ON trg3 FOR EACH ROW EXECUTE PROCEDURE trgtest();
\! pg_repack --dbname=contrib_regression --table=trg3
INFO: repacking table "trg3"
WARNING: trigger "z_repack_trigges" conflicting on table "trg3"
DETAIL: The trigger "z_repack_trigger" must be the last of the BEFORE triggers to fire on the table (triggers fire in alphabetical order). Please rename the trigger so that it sorts before "z_repack_trigger": you can use "ALTER TRIGGER z_repack_trigges ON trg3 RENAME TO newname".
CREATE TABLE trg4 (id integer PRIMARY KEY);
CREATE TRIGGER zzzzzz AFTER UPDATE ON trg4 FOR EACH ROW EXECUTE PROCEDURE trgtest();
\! pg_repack --dbname=contrib_regression --table=trg4
INFO: repacking table "trg4"
--
<<<<<<< HEAD
-- Dry run
--
\! pg_repack --dbname=contrib_regression --table=tbl_cluster --dry-run
INFO: Dry run enabled, not executing repack
INFO: repacking table "tbl_cluster"
=======
-- Test --schema
--
CREATE SCHEMA test_schema1;
CREATE TABLE test_schema1.tbl1 (id INTEGER PRIMARY KEY);
CREATE TABLE test_schema1.tbl2 (id INTEGER PRIMARY KEY);
CREATE SCHEMA test_schema2;
CREATE TABLE test_schema2.tbl1 (id INTEGER PRIMARY KEY);
CREATE TABLE test_schema2.tbl2 (id INTEGER PRIMARY KEY);
-- => OK
\! pg_repack --dbname=contrib_regression --schema=test_schema1
INFO: repacking table "test_schema1.tbl1"
INFO: repacking table "test_schema1.tbl2"
-- => OK
\! pg_repack --dbname=contrib_regression --schema=test_schema1 --schema=test_schema2
INFO: repacking table "test_schema2.tbl1"
INFO: repacking table "test_schema2.tbl2"
INFO: repacking table "test_schema1.tbl2"
INFO: repacking table "test_schema1.tbl1"
-- => ERROR
\! pg_repack --dbname=contrib_regression --schema=test_schema1 --table=tbl1
ERROR: cannot repack specific table(s) in schema, use schema.table notation instead
-- => ERROR
\! pg_repack --dbname=contrib_regression --all --schema=test_schema1
ERROR: cannot repack specific schema(s) in all databases
>>>>>>> f0947951
<|MERGE_RESOLUTION|>--- conflicted
+++ resolved
@@ -325,6 +325,8 @@
 -- => OK
 \! pg_repack --dbname=contrib_regression --table=tbl_pk_uk --only-indexes
 INFO: repacking indexes of "tbl_pk_uk"
+INFO: repacking index "public"."tbl_pk_uk_pkey"
+INFO: repacking index "public"."tbl_pk_uk_col2_col1_key"
 -- => OK
 \! pg_repack --dbname=contrib_regression --table=tbl_nn_puk
 WARNING: relation "tbl_nn_puk" must have a primary key or not-null unique keys
@@ -356,13 +358,11 @@
 \! pg_repack --dbname=contrib_regression --table=trg4
 INFO: repacking table "trg4"
 --
-<<<<<<< HEAD
 -- Dry run
 --
 \! pg_repack --dbname=contrib_regression --table=tbl_cluster --dry-run
 INFO: Dry run enabled, not executing repack
 INFO: repacking table "tbl_cluster"
-=======
 -- Test --schema
 --
 CREATE SCHEMA test_schema1;
@@ -386,5 +386,4 @@
 ERROR: cannot repack specific table(s) in schema, use schema.table notation instead
 -- => ERROR
 \! pg_repack --dbname=contrib_regression --all --schema=test_schema1
-ERROR: cannot repack specific schema(s) in all databases
->>>>>>> f0947951
+ERROR: cannot repack specific schema(s) in all databases