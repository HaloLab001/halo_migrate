--- conflicted
+++ resolved
@@ -329,62 +329,6 @@
 --
 -- Triggers handling
 --
-<<<<<<< HEAD
-CREATE TABLE issue3_1 (col1 int NOT NULL, col2 text NOT NULL);
-CREATE UNIQUE INDEX issue3_1_idx ON issue3_1 (col1, col2 DESC);
-SELECT repack.get_order_by('issue3_1_idx'::regclass::oid, 'issue3_1'::regclass::oid);
-  get_order_by   
------------------
- col1, col2 DESC
-(1 row)
-
-\! pg_repack --dbname=contrib_regression --table=issue3_1
-INFO: repacking table "issue3_1"
-CREATE TABLE issue3_2 (col1 int NOT NULL, col2 text NOT NULL);
-CREATE UNIQUE INDEX issue3_2_idx ON issue3_2 (col1 DESC, col2 text_pattern_ops);
-SELECT repack.get_order_by('issue3_2_idx'::regclass::oid, 'issue3_2'::regclass::oid);
-       get_order_by        
----------------------------
- col1 DESC, col2 USING ~<~
-(1 row)
-
-\! pg_repack --dbname=contrib_regression --table=issue3_2
-INFO: repacking table "issue3_2"
-CREATE TABLE issue3_3 (col1 int NOT NULL, col2 text NOT NULL);
-CREATE UNIQUE INDEX issue3_3_idx ON issue3_3 (col1 DESC, col2 DESC);
-SELECT repack.get_order_by('issue3_3_idx'::regclass::oid, 'issue3_3'::regclass::oid);
-     get_order_by     
-----------------------
- col1 DESC, col2 DESC
-(1 row)
-
-\! pg_repack --dbname=contrib_regression --table=issue3_3
-INFO: repacking table "issue3_3"
-CREATE TABLE issue3_4 (col1 int NOT NULL, col2 text NOT NULL);
-CREATE UNIQUE INDEX issue3_4_idx ON issue3_4 (col1 NULLS FIRST, col2 text_pattern_ops DESC NULLS LAST);
-SELECT repack.get_order_by('issue3_4_idx'::regclass::oid, 'issue3_4'::regclass::oid);
-                   get_order_by                   
---------------------------------------------------
- col1 NULLS FIRST, col2 DESC USING ~<~ NULLS LAST
-(1 row)
-
-\! pg_repack --dbname=contrib_regression --table=issue3_4
-INFO: repacking table "issue3_4"
-CREATE TABLE issue3_5 (col1 int NOT NULL, col2 text NOT NULL);
-CREATE UNIQUE INDEX issue3_5_idx ON issue3_5 (col1 DESC NULLS FIRST, col2 COLLATE "POSIX" DESC);
-SELECT repack.get_order_by('issue3_5_idx'::regclass::oid, 'issue3_5'::regclass::oid);
-             get_order_by             
---------------------------------------
- col1 DESC, col2 COLLATE "POSIX" DESC
-(1 row)
-
-\! pg_repack --dbname=contrib_regression --table=issue3_5
-INFO: repacking table "issue3_5"
---
--- Triggers handling
---
-=======
->>>>>>> 54ba3c19
 CREATE FUNCTION trgtest() RETURNS trigger AS
 $$BEGIN RETURN NEW; END$$
 LANGUAGE plpgsql;
