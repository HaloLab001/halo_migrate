--- conflicted
+++ resolved
@@ -616,41 +616,26 @@
 			if (ckey != NULL)
 			{
 				/* CLUSTER mode */
-				appendStringInfo(&sql, "%s ORDER BY %s", create_table, ckey);
+				appendStringInfoString(&sql, " ORDER BY ");
+				appendStringInfoString(&sql, ckey);
 				table.create_table = sql.data;
 			}
 			else
 			{
 				/* VACUUM FULL mode (non-clustered tables) */
-				table.create_table = create_table;
+				table.create_table = sql.data;
 			}
-<<<<<<< HEAD
 		}
 		else if (!orderby[0])
 		{
 			/* VACUUM FULL mode (for clustered tables too) */
-			table.create_table = create_table;
-=======
-			appendStringInfoString(&sql, " ORDER BY ");
-			appendStringInfoString(&sql, ckey);
 			table.create_table = sql.data;
 		}
-		else if (!orderby[0])
-		{
-			/* VACUUM FULL mode */
-		table.create_table = sql.data;
->>>>>>> b6bd078e
-		}
 		else
 		{
 			/* User specified ORDER BY */
-<<<<<<< HEAD
-			appendStringInfo(&sql, "%s ORDER BY %s", create_table, orderby);
-=======
 			appendStringInfoString(&sql, " ORDER BY ");
 			appendStringInfoString(&sql, orderby);
->>>>>>> b6bd078e
-			table.create_table = sql.data;
 		}
 
 		repack_one_table(&table, orderby);
@@ -1557,14 +1542,11 @@
 	printf("Options:\n");
 	printf("  -a, --all                 repack all databases\n");
 	printf("  -t, --table=TABLE         repack specific table only\n");
-<<<<<<< HEAD
+	printf("  -s, --tablespace=TABLESPC move repacked tables to a new tablespace\n");
+	printf("  -S, --moveidx             move repacked indexes to TABLESPC too\n");
 	printf("  -o, --order-by=COLUMNS    order by columns instead of cluster keys\n");
 	printf("  -n, --no-order            do vacuum full instead of cluster\n");
 	printf("  -j --jobs                 Use this many parallel jobs for each table\n");
-=======
-	printf("  -s, --tablespace=TABLESPC move repacked tables to a new tablespace\n");
-	printf("  -S, --moveidx             move repacked indexes to TABLESPC too\n");
->>>>>>> b6bd078e
 	printf("  -T, --wait-timeout=SECS   timeout to cancel other backends on conflict\n");
 	printf("  -Z, --no-analyze          don't analyze at end\n");
 }