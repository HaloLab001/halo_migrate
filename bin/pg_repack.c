/*
 * pg_repack.c: bin/pg_repack.c
 *
 * Portions Copyright (c) 2008-2011, NIPPON TELEGRAPH AND TELEPHONE CORPORATION
 * Portions Copyright (c) 2011, Itagaki Takahiro
 * Portions Copyright (c) 2012-2015, The Reorg Development Team
 */

/**
 * @brief Client Modules
 */

const char *PROGRAM_URL		= "http://reorg.github.com/pg_repack";
const char *PROGRAM_EMAIL	= "reorg-general@lists.pgfoundry.org";

#ifdef REPACK_VERSION
/* macro trick to stringify a macro expansion */
#define xstr(s) str(s)
#define str(s) #s
const char *PROGRAM_VERSION = xstr(REPACK_VERSION);
#else
const char *PROGRAM_VERSION = "unknown";
#endif

#include "pgut/pgut-fe.h"

#include <errno.h>
#include <string.h>
#include <stdlib.h>
#include <unistd.h>
#include <time.h>


#ifdef HAVE_POLL_H
#include <poll.h>
#endif
#ifdef HAVE_SYS_POLL_H
#include <sys/poll.h>
#endif
#ifdef HAVE_SYS_SELECT_H
#include <sys/select.h>
#endif


/*
 * APPLY_COUNT: Number of applied logs per transaction. Larger values
 * could be faster, but will be long transactions in the REDO phase.
 */
#define APPLY_COUNT		1000

/* Once we get down to seeing fewer than this many tuples in the
 * log table, we'll say that we're ready to perform the switch.
 */
#define MIN_TUPLES_BEFORE_SWITCH	20

/* poll() or select() timeout, in seconds */
#define POLL_TIMEOUT    3

/* Compile an array of existing transactions which are active during
 * pg_repack's setup. Some transactions we can safely ignore:
 *  a. The '1/1, -1/0' lock skipped is from the bgwriter on newly promoted
 *     servers. See https://github.com/reorg/pg_reorg/issues/1
 *  b. Our own database connections
 *  c. Other pg_repack clients, as distinguished by application_name, which
 *     may be operating on other tables at the same time. See
 *     https://github.com/reorg/pg_repack/issues/1
 *  d. open transactions/locks existing on other databases than the actual
 *     processing relation (except for locks on shared objects)
 *  e. VACUUMs which are always executed outside transaction blocks.
 *
 * Note, there is some redundancy in how the filtering is done (e.g. excluding
 * based on pg_backend_pid() and application_name), but that shouldn't hurt
 * anything. Also, the test of application_name is not bulletproof -- for
 * instance, the application name when running installcheck will be
 * pg_regress.
 */
#define SQL_XID_SNAPSHOT_90200 \
	"SELECT repack.array_accum(l.virtualtransaction) " \
	"  FROM pg_locks AS l " \
	"  LEFT JOIN pg_stat_activity AS a " \
	"    ON l.pid = a.pid " \
	"  LEFT JOIN pg_database AS d " \
	"    ON a.datid = d.oid " \
	"  WHERE l.locktype = 'virtualxid' " \
	"  AND l.pid NOT IN (pg_backend_pid(), $1) " \
	"  AND (l.virtualxid, l.virtualtransaction) <> ('1/1', '-1/0') " \
	"  AND (a.application_name IS NULL OR a.application_name <> $2)" \
	"  AND a.query !~* E'^\\\\s*vacuum\\\\s+' " \
	"  AND a.query !~ E'^autovacuum: ' " \
	"  AND ((d.datname IS NULL OR d.datname = current_database()) OR l.database = 0)"

#define SQL_XID_SNAPSHOT_90000 \
	"SELECT repack.array_accum(l.virtualtransaction) " \
	"  FROM pg_locks AS l " \
	"  LEFT JOIN pg_stat_activity AS a " \
	"    ON l.pid = a.procpid " \
	"  LEFT JOIN pg_database AS d " \
	"    ON a.datid = d.oid " \
	"  WHERE l.locktype = 'virtualxid' " \
	"  AND l.pid NOT IN (pg_backend_pid(), $1) " \
	"  AND (l.virtualxid, l.virtualtransaction) <> ('1/1', '-1/0') " \
	"  AND (a.application_name IS NULL OR a.application_name <> $2)" \
	"  AND a.query !~* E'^\\\\s*vacuum\\\\s+' " \
	"  AND a.query !~ E'^autovacuum: ' " \
	"  AND ((d.datname IS NULL OR d.datname = current_database()) OR l.database = 0)"

/* application_name is not available before 9.0. The last clause of
 * the WHERE clause is just to eat the $2 parameter (application name).
 */
#define SQL_XID_SNAPSHOT_80300 \
	"SELECT repack.array_accum(l.virtualtransaction) " \
    "  FROM pg_locks AS l" \
	"  LEFT JOIN pg_stat_activity AS a " \
	"    ON l.pid = a.procpid " \
	"  LEFT JOIN pg_database AS d " \
	"    ON a.datid = d.oid " \
	" WHERE l.locktype = 'virtualxid' AND l.pid NOT IN (pg_backend_pid(), $1)" \
	" AND (l.virtualxid, l.virtualtransaction) <> ('1/1', '-1/0') " \
	" AND a.query !~* E'^\\\\s*vacuum\\\\s+' " \
	" AND a.query !~ E'^autovacuum: ' " \
	" AND ((d.datname IS NULL OR d.datname = current_database()) OR l.database = 0)" \
	" AND ($2::text IS NOT NULL)"

#define SQL_XID_SNAPSHOT \
	(PQserverVersion(connection) >= 90200 ? SQL_XID_SNAPSHOT_90200 : \
	 (PQserverVersion(connection) >= 90000 ? SQL_XID_SNAPSHOT_90000 : \
	  SQL_XID_SNAPSHOT_80300))


/* Later, check whether any of the transactions we saw before are still
 * alive, and wait for them to go away.
 */
#define SQL_XID_ALIVE \
	"SELECT pid FROM pg_locks WHERE locktype = 'virtualxid'"\
	" AND pid <> pg_backend_pid() AND virtualtransaction = ANY($1)"

/* To be run while our main connection holds an AccessExclusive lock on the
 * target table, and our secondary conn is attempting to grab an AccessShare
 * lock. We know that "granted" must be false for these queries because
 * we already hold the AccessExclusive lock. Also, we only care about other
 * transactions trying to grab an ACCESS EXCLUSIVE lock, because we are only
 * trying to kill off disallowed DDL commands, e.g. ALTER TABLE or TRUNCATE.
 */
#define CANCEL_COMPETING_LOCKS \
	"SELECT pg_cancel_backend(pid) FROM pg_locks WHERE locktype = 'relation'"\
	" AND granted = false AND relation = %u"\
	" AND mode = 'AccessExclusiveLock' AND pid <> pg_backend_pid()"

#define KILL_COMPETING_LOCKS \
	"SELECT pg_terminate_backend(pid) "\
	"FROM pg_locks WHERE locktype = 'relation'"\
	" AND granted = false AND relation = %u"\
	" AND mode = 'AccessExclusiveLock' AND pid <> pg_backend_pid()"

#define COUNT_COMPETING_LOCKS \
	"SELECT pid FROM pg_locks WHERE locktype = 'relation'" \
	" AND granted = false AND relation = %u" \
	" AND mode = 'AccessExclusiveLock' AND pid <> pg_backend_pid()"

/* Will be used as a unique prefix for advisory locks. */
#define REPACK_LOCK_PREFIX_STR "16185446"

typedef enum
{
	UNPROCESSED,
	INPROGRESS,
	FINISHED
} index_status_t;

/*
 * per-index information
 */
typedef struct repack_index
{
	Oid				target_oid;		/* target: OID */
	const char	   *create_index;	/* CREATE INDEX */
    index_status_t  status; 		/* Track parallel build statuses. */
	int             worker_idx;		/* which worker conn is handling */
} repack_index;

/*
 * per-table information
 */
typedef struct repack_table
{
	const char	   *target_name;	/* target: relname */
	Oid				target_oid;		/* target: OID */
	Oid				target_toast;	/* target: toast OID */
	Oid				target_tidx;	/* target: toast index OID */
	Oid				pkid;			/* target: PK OID */
	Oid				ckid;			/* target: CK OID */
	const char	   *create_pktype;	/* CREATE TYPE pk */
	const char	   *create_log;		/* CREATE TABLE log */
	const char	   *create_trigger;	/* CREATE TRIGGER repack_trigger */
	const char	   *enable_trigger;	/* ALTER TABLE ENABLE ALWAYS TRIGGER repack_trigger */
	const char	   *create_table;	/* CREATE TABLE table AS SELECT */
	const char	   *drop_columns;	/* ALTER TABLE DROP COLUMNs */
	const char	   *delete_log;		/* DELETE FROM log */
	const char	   *lock_table;		/* LOCK TABLE table */
	const char	   *sql_peek;		/* SQL used in flush */
	const char	   *sql_insert;		/* SQL used in flush */
	const char	   *sql_delete;		/* SQL used in flush */
	const char	   *sql_update;		/* SQL used in flush */
	const char	   *sql_pop;		/* SQL used in flush */
	int             n_indexes;      /* number of indexes */
	repack_index   *indexes;        /* info on each index */
} repack_table;


static bool is_superuser(void);
static void check_tablespace(void);
static bool preliminary_checks(char *errbuf, size_t errsize);
static void repack_all_databases(const char *order_by);
static bool repack_one_database(const char *order_by, char *errbuf, size_t errsize);
static void repack_one_table(repack_table *table, const char *order_by);
static bool repack_table_indexes(PGresult *index_details);
static bool repack_all_indexes(char *errbuf, size_t errsize);
static void repack_cleanup(bool fatal, const repack_table *table);
static void repack_cleanup_callback(bool fatal, void *userdata);
static bool rebuild_indexes(const repack_table *table);

static char *getstr(PGresult *res, int row, int col);
static Oid getoid(PGresult *res, int row, int col);
static bool advisory_lock(PGconn *conn, const char *relid);
static bool lock_exclusive(PGconn *conn, const char *relid, const char *lock_query, bool start_xact);
static bool kill_ddl(PGconn *conn, Oid relid, bool terminate);
static bool lock_access_share(PGconn *conn, Oid relid, const char *target_name);

#define SQLSTATE_INVALID_SCHEMA_NAME	"3F000"
#define SQLSTATE_UNDEFINED_FUNCTION		"42883"
#define SQLSTATE_QUERY_CANCELED			"57014"

static bool sqlstate_equals(PGresult *res, const char *state)
{
	return strcmp(PQresultErrorField(res, PG_DIAG_SQLSTATE), state) == 0;
}

static bool				analyze = true;
static bool				alldb = false;
static bool				noorder = false;
static SimpleStringList	table_list = {NULL, NULL};
static SimpleStringList	schema_list = {NULL, NULL};
static char				*orderby = NULL;
static char				*tablespace = NULL;
static bool				moveidx = false;
static SimpleStringList	r_index = {NULL, NULL};
static bool				only_indexes = false;
static int				wait_timeout = 60;	/* in seconds */
static int				jobs = 0;	/* number of concurrent worker conns. */
static bool				dryrun = false;
static unsigned int		temp_obj_num = 0; /* temporary objects counter */
<<<<<<< HEAD
static bool				no_superuser_check = false;
=======
static bool				no_kill_backend = false; /* abandon when timed-out */
>>>>>>> b329f9e1

/* buffer should have at least 11 bytes */
static char *
utoa(unsigned int value, char *buffer)
{
	sprintf(buffer, "%u", value);

	return buffer;
}

static pgut_option options[] =
{
	{ 'b', 'a', "all", &alldb },
	{ 'l', 't', "table", &table_list },
	{ 'l', 'c', "schema", &schema_list },
	{ 'b', 'n', "no-order", &noorder },
	{ 'b', 'N', "dry-run", &dryrun },
	{ 's', 'o', "order-by", &orderby },
	{ 's', 's', "tablespace", &tablespace },
	{ 'b', 'S', "moveidx", &moveidx },
	{ 'l', 'i', "index", &r_index },
	{ 'b', 'x', "only-indexes", &only_indexes },
	{ 'i', 'T', "wait-timeout", &wait_timeout },
	{ 'B', 'Z', "no-analyze", &analyze },
	{ 'i', 'j', "jobs", &jobs },
<<<<<<< HEAD
	{ 'b', 'k', "no-superuser-check", &no_superuser_check },
=======
	{ 'b', 'D', "no-kill-backend", &no_kill_backend },
>>>>>>> b329f9e1
	{ 0 },
};

int
main(int argc, char *argv[])
{
	int						i;
	char						errbuf[256];

	i = pgut_getopt(argc, argv, options);

	if (i == argc - 1)
		dbname = argv[i];
	else if (i < argc)
		ereport(ERROR,
			(errcode(EINVAL),
			 errmsg("too many arguments")));

	check_tablespace();

	if (dryrun)
		elog(INFO, "Dry run enabled, not executing repack");

	if (r_index.head || only_indexes)
	{
		if (r_index.head && table_list.head)
			ereport(ERROR, (errcode(EINVAL),
				errmsg("cannot specify --index (-i) and --table (-t)")));
		else if (r_index.head && only_indexes)
			ereport(ERROR, (errcode(EINVAL),
				errmsg("cannot specify --index (-i) and --only-indexes (-x)")));
		else if (only_indexes && !table_list.head)
			ereport(ERROR, (errcode(EINVAL),
				errmsg("cannot repack all indexes of database, specify the table(s) via --table (-t)")));
		else if (alldb)
			ereport(ERROR, (errcode(EINVAL),
				errmsg("cannot repack specific index(es) in all databases")));
		else
		{
			if (orderby)
				ereport(WARNING, (errcode(EINVAL),
					errmsg("option -o (--order-by) has no effect while repacking indexes")));
			else if (noorder)
				ereport(WARNING, (errcode(EINVAL),
					errmsg("option -n (--no-order) has no effect while repacking indexes")));
			else if (!analyze)
				ereport(WARNING, (errcode(EINVAL),
					errmsg("ANALYZE is not performed after repacking indexes, -z (--no-analyze) has no effect")));
			else if (jobs)
				ereport(WARNING, (errcode(EINVAL),
					errmsg("option -j (--jobs) has no effect, repacking indexes does not use parallel jobs")));
			if (!repack_all_indexes(errbuf, sizeof(errbuf)))
				ereport(ERROR,
					(errcode(ERROR), errmsg("%s", errbuf)));
		}
	}
	else
	{
		if (schema_list.head && table_list.head)
			ereport(ERROR,
				(errcode(EINVAL),
				 errmsg("cannot repack specific table(s) in schema, use schema.table notation instead")));

		if (noorder)
			orderby = "";

		if (alldb)
		{
			if (table_list.head)
				ereport(ERROR,
					(errcode(EINVAL),
					 errmsg("cannot repack specific table(s) in all databases")));
			if (schema_list.head)
				ereport(ERROR,
					(errcode(EINVAL),
					 errmsg("cannot repack specific schema(s) in all databases")));
			repack_all_databases(orderby);
		}
		else
		{
			if (!repack_one_database(orderby, errbuf, sizeof(errbuf)))
				ereport(ERROR,
					(errcode(ERROR), errmsg("%s failed with error: %s", PROGRAM_NAME, errbuf)));
		}
	}

	return 0;
}


/*
 * Test if the current user is a database superuser.
 * Borrowed from psql/common.c
 *
 * Note: this will correctly detect superuserness only with a protocol-3.0
 * or newer backend; otherwise it will always say "false".
 */
bool
is_superuser(void)
{
	const char *val;

	if (no_superuser_check)
		return true;

	if (!connection)
		return false;

	val = PQparameterStatus(connection, "is_superuser");

	if (val && strcmp(val, "on") == 0)
		return true;

	return false;
}

/*
 * Check if the tablespace requested exists.
 *
 * Raise an exception on error.
 */
void
check_tablespace()
{
	PGresult		*res = NULL;
	const char *params[1];

	if (tablespace == NULL)
	{
		/* nothing to check, but let's see the options */
		if (moveidx)
		{
			ereport(ERROR,
				(errcode(EINVAL),
				 errmsg("cannot specify --moveidx (-S) without --tablespace (-s)")));
		}
		return;
	}

	/* check if the tablespace exists */
	reconnect(ERROR);
	params[0] = tablespace;
	res = execute_elevel(
		"select spcname from pg_tablespace where spcname = $1",
		1, params, DEBUG2);

	if (PQresultStatus(res) == PGRES_TUPLES_OK)
	{
		if (PQntuples(res) == 0)
		{
			ereport(ERROR,
				(errcode(EINVAL),
				 errmsg("the tablespace \"%s\" doesn't exist", tablespace)));
		}
	}
	else
	{
		ereport(ERROR,
			(errcode(EINVAL),
			 errmsg("error checking the namespace: %s",
				 PQerrorMessage(connection))));
	}

	CLEARPGRES(res);
}

/*
 * Perform sanity checks before beginning work. Make sure pg_repack is
 * installed in the database, the user is a superuser, etc.
 */
static bool
preliminary_checks(char *errbuf, size_t errsize){
	bool			ret = false;
	PGresult		*res = NULL;

	if (!is_superuser()) {
		if (errbuf)
			snprintf(errbuf, errsize, "You must be a superuser to use %s",
					 PROGRAM_NAME);
		goto cleanup;
	}

	/* Query the extension version. Exit if no match */
	res = execute_elevel("select repack.version(), repack.version_sql()",
		0, NULL, DEBUG2);
	if (PQresultStatus(res) == PGRES_TUPLES_OK)
	{
		const char	   *libver;
		char			buf[64];

		/* the string is something like "pg_repack 1.1.7" */
		snprintf(buf, sizeof(buf), "%s %s", PROGRAM_NAME, PROGRAM_VERSION);

		/* check the version of the C library */
		libver = getstr(res, 0, 0);
		if (0 != strcmp(buf, libver))
		{
			if (errbuf)
				snprintf(errbuf, errsize,
					"program '%s' does not match database library '%s'",
					buf, libver);
			goto cleanup;
		}

		/* check the version of the SQL extension */
		libver = getstr(res, 0, 1);
		if (0 != strcmp(buf, libver))
		{
			if (errbuf)
				snprintf(errbuf, errsize,
					"extension '%s' required, found extension '%s'",
					buf, libver);
			goto cleanup;
		}
	}
	else
	{
		if (sqlstate_equals(res, SQLSTATE_INVALID_SCHEMA_NAME)
			|| sqlstate_equals(res, SQLSTATE_UNDEFINED_FUNCTION))
		{
			/* Schema repack does not exist, or version too old (version
			 * functions not found). Skip the database.
			 */
			if (errbuf)
				snprintf(errbuf, errsize,
					"%s %s is not installed in the database",
					PROGRAM_NAME, PROGRAM_VERSION);
		}
		else
		{
			/* Return the error message otherwise */
			if (errbuf)
				snprintf(errbuf, errsize, "%s", PQerrorMessage(connection));
		}
		goto cleanup;
	}
	CLEARPGRES(res);

	/* Disable statement timeout. */
	command("SET statement_timeout = 0", 0, NULL);

	/* Restrict search_path to system catalog. */
	command("SET search_path = pg_catalog, pg_temp, public", 0, NULL);

	/* To avoid annoying "create implicit ..." messages. */
	command("SET client_min_messages = warning", 0, NULL);

	ret = true;

cleanup:
	CLEARPGRES(res);
	return ret;
}

/*
 * Call repack_one_database for each database.
 */
static void
repack_all_databases(const char *orderby)
{
	PGresult   *result;
	int			i;

	dbname = "postgres";
	reconnect(ERROR);

	if (!is_superuser())
		elog(ERROR, "You must be a superuser to use %s", PROGRAM_NAME);

	result = execute("SELECT datname FROM pg_database WHERE datallowconn ORDER BY 1;", 0, NULL);
	disconnect();

	for (i = 0; i < PQntuples(result); i++)
	{
		bool	ret;
		char	errbuf[256];

		dbname = PQgetvalue(result, i, 0);

		elog(INFO, "repacking database \"%s\"", dbname);
		if (!dryrun)
		{
			ret = repack_one_database(orderby, errbuf, sizeof(errbuf));
			if (!ret)
				elog(INFO, "database \"%s\" skipped: %s", dbname, errbuf);
		}
	}

	CLEARPGRES(result);
}

/* result is not copied */
static char *
getstr(PGresult *res, int row, int col)
{
	if (PQgetisnull(res, row, col))
		return NULL;
	else
		return PQgetvalue(res, row, col);
}

static Oid
getoid(PGresult *res, int row, int col)
{
	if (PQgetisnull(res, row, col))
		return InvalidOid;
	else
		return (Oid)strtoul(PQgetvalue(res, row, col), NULL, 10);
}

/*
 * Call repack_one_table for the target tables or each table in a database.
 */
static bool
repack_one_database(const char *orderby, char *errbuf, size_t errsize)
{
	bool					ret = false;
	PGresult			   *res = NULL;
	int						i;
	int						num;
	StringInfoData			sql;
	SimpleStringListCell   *cell;
	const char			  **params = NULL;
	int						iparam = 0;
	size_t					num_tables;
	size_t					num_schemas;
	size_t					num_params;

	num_tables = simple_string_list_size(table_list);
	num_schemas = simple_string_list_size(schema_list);

	/* 1st param is the user-specified tablespace */
	num_params = num_tables + num_schemas + 1;
	params = pgut_malloc(num_params * sizeof(char *));

	initStringInfo(&sql);

	reconnect(ERROR);

	/* No sense in setting up concurrent workers if --jobs=1 */
	if (jobs > 1)
		setup_workers(jobs);

	if (!preliminary_checks(errbuf, errsize))
		goto cleanup;

	/* acquire target tables */
	appendStringInfoString(&sql,
		"SELECT t.*,"
		" coalesce(v.tablespace, t.tablespace_orig) as tablespace_dest"
		" FROM repack.tables t, "
		" (VALUES (quote_ident($1::text))) as v (tablespace)"
		" WHERE ");

	params[iparam++] = tablespace;
	if (num_tables)
	{
		appendStringInfoString(&sql, "(");
		for (cell = table_list.head; cell; cell = cell->next)
		{
			/* Construct table name placeholders to be used by PQexecParams */
			appendStringInfo(&sql, "relid = $%d::regclass", iparam + 1);
			params[iparam++] = cell->val;
			if (cell->next)
				appendStringInfoString(&sql, " OR ");
		}
		appendStringInfoString(&sql, ")");
	}
	else if (num_schemas)
	{
		appendStringInfoString(&sql, "schemaname IN (");
		for (cell = schema_list.head; cell; cell = cell->next)
		{
			/* Construct schema name placeholders to be used by PQexecParams */
			appendStringInfo(&sql, "$%d", iparam + 1);
			params[iparam++] = cell->val;
			if (cell->next)
				appendStringInfoString(&sql, ", ");
		}
		appendStringInfoString(&sql, ")");
	}
	else
	{
		appendStringInfoString(&sql, "pkid IS NOT NULL");
	}
	/* Ensure the regression tests get a consistent ordering of tables */
	appendStringInfoString(&sql, " ORDER BY t.relname, t.schemaname");

	/* double check the parameters array is sane */
	if (iparam != num_params)
	{
		if (errbuf)
			snprintf(errbuf, errsize,
				"internal error: bad parameters count: %i instead of %zi",
				 iparam, num_params);
		goto cleanup;
	}

	res = execute_elevel(sql.data, (int) num_params, params, DEBUG2);

	/* on error skip the database */
	if (PQresultStatus(res) != PGRES_TUPLES_OK)
	{
		/* Return the error message otherwise */
		if (errbuf)
			snprintf(errbuf, errsize, "%s", PQerrorMessage(connection));
		goto cleanup;
	}

	num = PQntuples(res);

	for (i = 0; i < num; i++)
	{
		repack_table	table;
		const char *create_table_1;
		const char *create_table_2;
		const char *tablespace;
		const char *ckey;
		int			c = 0;

		table.target_name = getstr(res, i, c++);
		table.target_oid = getoid(res, i, c++);
		table.target_toast = getoid(res, i, c++);
		table.target_tidx = getoid(res, i, c++);
		c++; // Skip schemaname
		table.pkid = getoid(res, i, c++);
		table.ckid = getoid(res, i, c++);

		if (table.pkid == 0) {
			ereport(WARNING,
					(errcode(E_PG_COMMAND),
					 errmsg("relation \"%s\" must have a primary key or not-null unique keys", table.target_name)));
			continue;
		}

		table.create_pktype = getstr(res, i, c++);
		table.create_log = getstr(res, i, c++);
		table.create_trigger = getstr(res, i, c++);
		table.enable_trigger = getstr(res, i, c++);

		create_table_1 = getstr(res, i, c++);
		tablespace = getstr(res, i, c++);	/* to be clobbered */
		create_table_2 = getstr(res, i, c++);
		table.drop_columns = getstr(res, i, c++);
		table.delete_log = getstr(res, i, c++);
		table.lock_table = getstr(res, i, c++);
		ckey = getstr(res, i, c++);
		table.sql_peek = getstr(res, i, c++);
		table.sql_insert = getstr(res, i, c++);
		table.sql_delete = getstr(res, i, c++);
		table.sql_update = getstr(res, i, c++);
		table.sql_pop = getstr(res, i, c++);
		tablespace = getstr(res, i, c++);

		resetStringInfo(&sql);
		appendStringInfoString(&sql, create_table_1);
		appendStringInfoString(&sql, tablespace);
		appendStringInfoString(&sql, create_table_2);
		if (!orderby)
		{
			if (ckey != NULL)
			{
				/* CLUSTER mode */
				appendStringInfoString(&sql, " ORDER BY ");
				appendStringInfoString(&sql, ckey);
				table.create_table = sql.data;
			}
			else
			{
				/* VACUUM FULL mode (non-clustered tables) */
				table.create_table = sql.data;
			}
		}
		else if (!orderby[0])
		{
			/* VACUUM FULL mode (for clustered tables too) */
			table.create_table = sql.data;
		}
		else
		{
			/* User specified ORDER BY */
			appendStringInfoString(&sql, " ORDER BY ");
			appendStringInfoString(&sql, orderby);
			table.create_table = sql.data;
		}

		repack_one_table(&table, orderby);
	}
	ret = true;

cleanup:
	CLEARPGRES(res);
	disconnect();
	termStringInfo(&sql);
	return ret;
}

static int
apply_log(PGconn *conn, const repack_table *table, int count)
{
	int			result;
	PGresult   *res;
	const char *params[6];
	char		buffer[12];

	params[0] = table->sql_peek;
	params[1] = table->sql_insert;
	params[2] = table->sql_delete;
	params[3] = table->sql_update;
	params[4] = table->sql_pop;
	params[5] = utoa(count, buffer);

	res = pgut_execute(conn,
					   "SELECT repack.repack_apply($1, $2, $3, $4, $5, $6)",
					   6, params);
	result = atoi(PQgetvalue(res, 0, 0));
	CLEARPGRES(res);

	return result;
}

/*
 * Create indexes on temp table, possibly using multiple worker connections
 * concurrently if the user asked for --jobs=...
 */
static bool
rebuild_indexes(const repack_table *table)
{
	PGresult	   *res = NULL;
	int			    num_indexes;
	int				i;
	int				num_active_workers;
	int				num_workers;
	repack_index   *index_jobs;
	bool            have_error = false;

	elog(DEBUG2, "---- create indexes ----");

	num_indexes = table->n_indexes;

	/* We might have more actual worker connections than we need,
	 * if the number of workers exceeds the number of indexes to be
	 * built. In that case, ignore the extra workers.
	 */
	num_workers = num_indexes > workers.num_workers ? workers.num_workers : num_indexes;
	num_active_workers = num_workers;

	elog(DEBUG2, "Have %d indexes and num_workers=%d", num_indexes,
		 num_workers);

	index_jobs = table->indexes;

	for (i = 0; i < num_indexes; i++)
	{

		elog(DEBUG2, "set up index_jobs [%d]", i);
		elog(DEBUG2, "target_oid   : %u", index_jobs[i].target_oid);
		elog(DEBUG2, "create_index : %s", index_jobs[i].create_index);

		if (num_workers <= 1) {
			/* Use primary connection if we are not setting up parallel
			 * index building, or if we only have one worker.
			 */
			command(index_jobs[i].create_index, 0, NULL);

			/* This bookkeeping isn't actually important in this no-workers
			 * case, but just for clarity.
			 */
			index_jobs[i].status = FINISHED;
		}
		else if (i < num_workers) {
			/* Assign available worker to build an index. */
			index_jobs[i].status = INPROGRESS;
			index_jobs[i].worker_idx = i;
			elog(LOG, "Initial worker %d to build index: %s",
				 i, index_jobs[i].create_index);

			if (!(PQsendQuery(workers.conns[i], index_jobs[i].create_index)))
			{
				elog(WARNING, "Error sending async query: %s\n%s",
					 index_jobs[i].create_index,
					 PQerrorMessage(workers.conns[i]));
				have_error = true;
				goto cleanup;
			}
		}
		/* Else we have more indexes to be built than workers
		 * available. That's OK, we'll get to them later.
		 */
	}

	if (num_workers > 1)
	{
		int freed_worker = -1;
		int ret;

/* Prefer poll() over select(), following PostgreSQL custom. */
#ifdef HAVE_POLL
		struct pollfd *input_fds;

		input_fds = pgut_malloc(sizeof(struct pollfd) * num_workers);
		for (i = 0; i < num_workers; i++)
		{
			input_fds[i].fd = PQsocket(workers.conns[i]);
			input_fds[i].events = POLLIN | POLLERR;
			input_fds[i].revents = 0;
		}
#else
		fd_set input_mask;
		struct timeval timeout;
		/* select() needs the highest-numbered socket descriptor */
		int max_fd;
#endif

		/* Now go through our index builds, and look for any which is
		 * reported complete. Reassign that worker to the next index to
		 * be built, if any.
		 */
		while (num_active_workers > 0)
		{
			elog(DEBUG2, "polling %d active workers", num_active_workers);

#ifdef HAVE_POLL
			ret = poll(input_fds, num_workers, POLL_TIMEOUT * 1000);
#else
			/* re-initialize timeout and input_mask before each
			 * invocation of select(). I think this isn't
			 * necessary on many Unixen, but just in case.
			 */
			timeout.tv_sec = POLL_TIMEOUT;
			timeout.tv_usec = 0;

			FD_ZERO(&input_mask);
			for (i = 0, max_fd = 0; i < num_workers; i++)
			{
				FD_SET(PQsocket(workers.conns[i]), &input_mask);
				if (PQsocket(workers.conns[i]) > max_fd)
					max_fd = PQsocket(workers.conns[i]);
			}

			ret = select(max_fd + 1, &input_mask, NULL, NULL, &timeout);
#endif
			/* XXX: the errno != EINTR check means we won't bail
			 * out on SIGINT. We should probably just remove this
			 * check, though it seems we also need to fix up
			 * the on_interrupt handling for workers' index
			 * builds (those PGconns don't seem to have c->cancel
			 * set, so we don't cancel the in-progress builds).
			 */
			if (ret < 0 && errno != EINTR)
				elog(ERROR, "poll() failed: %d, %d", ret, errno);

			elog(DEBUG2, "Poll returned: %d", ret);

			for (i = 0; i < num_indexes; i++)
			{
				if (index_jobs[i].status == INPROGRESS)
				{
					Assert(index_jobs[i].worker_idx >= 0);
					/* Must call PQconsumeInput before we can check PQisBusy */
					if (PQconsumeInput(workers.conns[index_jobs[i].worker_idx]) != 1)
					{
						elog(WARNING, "Error fetching async query status: %s",
							 PQerrorMessage(workers.conns[index_jobs[i].worker_idx]));
						have_error = true;
						goto cleanup;
					}
					if (!PQisBusy(workers.conns[index_jobs[i].worker_idx]))
					{
						elog(LOG, "Command finished in worker %d: %s",
							 index_jobs[i].worker_idx,
							 index_jobs[i].create_index);

						while ((res = PQgetResult(workers.conns[index_jobs[i].worker_idx])))
						{
							if (PQresultStatus(res) != PGRES_COMMAND_OK)
							{
								elog(WARNING, "Error with create index: %s",
									 PQerrorMessage(workers.conns[index_jobs[i].worker_idx]));
								have_error = true;
								goto cleanup;
							}
							CLEARPGRES(res);
						}

						/* We are only going to re-queue one worker, even
						 * though more than one index build might be finished.
						 * Any other jobs which may be finished will
						 * just have to wait for the next pass through the
						 * poll()/select() loop.
						 */
						freed_worker = index_jobs[i].worker_idx;
						index_jobs[i].status = FINISHED;
						num_active_workers--;
						break;
					}
				}
			}
			if (freed_worker > -1)
			{
				for (i = 0; i < num_indexes; i++)
				{
					if (index_jobs[i].status == UNPROCESSED)
					{
						index_jobs[i].status = INPROGRESS;
						index_jobs[i].worker_idx = freed_worker;
						elog(LOG, "Assigning worker %d to build index #%d: "
							 "%s", freed_worker, i,
							 index_jobs[i].create_index);

						if (!(PQsendQuery(workers.conns[freed_worker],
										  index_jobs[i].create_index))) {
							elog(WARNING, "Error sending async query: %s\n%s",
								 index_jobs[i].create_index,
								 PQerrorMessage(workers.conns[freed_worker]));
							have_error = true;
							goto cleanup;
						}
						num_active_workers++;
						break;
					}
				}
				freed_worker = -1;
			}
		}

	}

cleanup:
	CLEARPGRES(res);
	return (!have_error);
}


/*
 * Re-organize one table.
 */
static void
repack_one_table(repack_table *table, const char *orderby)
{
	PGresult	   *res = NULL;
	const char	   *params[3];
	int				num;
	char		   *vxid = NULL;
	char			buffer[12];
	StringInfoData	sql;
	bool            ret = false;
	PGresult       *indexres = NULL;
	const char     *indexparams[2];
	char		    indexbuffer[12];
	int             j;

	/* appname will be "pg_repack" in normal use on 9.0+, or
	 * "pg_regress" when run under `make installcheck`
	 */
	const char     *appname = getenv("PGAPPNAME");

	/* Keep track of whether we have gotten through setup to install
	 * the repack_trigger, log table, etc. ourselves. We don't want to
	 * go through repack_cleanup() if we didn't actually set up the
	 * trigger ourselves, lest we be cleaning up another pg_repack's mess,
	 * or worse, interfering with a still-running pg_repack.
	 */
	bool            table_init = false;

	initStringInfo(&sql);

	elog(INFO, "repacking table \"%s\"", table->target_name);

	elog(DEBUG2, "---- repack_one_table ----");
	elog(DEBUG2, "target_name    : %s", table->target_name);
	elog(DEBUG2, "target_oid     : %u", table->target_oid);
	elog(DEBUG2, "target_toast   : %u", table->target_toast);
	elog(DEBUG2, "target_tidx    : %u", table->target_tidx);
	elog(DEBUG2, "pkid           : %u", table->pkid);
	elog(DEBUG2, "ckid           : %u", table->ckid);
	elog(DEBUG2, "create_pktype  : %s", table->create_pktype);
	elog(DEBUG2, "create_log     : %s", table->create_log);
	elog(DEBUG2, "create_trigger : %s", table->create_trigger);
	elog(DEBUG2, "enable_trigger : %s", table->enable_trigger);
	elog(DEBUG2, "create_table   : %s", table->create_table);
	elog(DEBUG2, "drop_columns   : %s", table->drop_columns ? table->drop_columns : "(skipped)");
	elog(DEBUG2, "delete_log     : %s", table->delete_log);
	elog(DEBUG2, "lock_table     : %s", table->lock_table);
	elog(DEBUG2, "sql_peek       : %s", table->sql_peek);
	elog(DEBUG2, "sql_insert     : %s", table->sql_insert);
	elog(DEBUG2, "sql_delete     : %s", table->sql_delete);
	elog(DEBUG2, "sql_update     : %s", table->sql_update);
	elog(DEBUG2, "sql_pop        : %s", table->sql_pop);

	if (dryrun)
		return;

	/* push repack_cleanup_callback() on stack to clean temporary objects */
	pgut_atexit_push(repack_cleanup_callback, &table->target_oid);

	/*
	 * 1. Setup advisory lock and trigger on main table.
	 */
	elog(DEBUG2, "---- setup ----");

	params[0] = utoa(table->target_oid, buffer);

	if (!advisory_lock(connection, buffer))
		goto cleanup;

	if (!(lock_exclusive(connection, buffer, table->lock_table, TRUE)))
	{
		if (no_kill_backend)
			elog(INFO, "Skipping repack %s due to timeout", table->target_name);
		else
			elog(WARNING, "lock_exclusive() failed for %s", table->target_name);
		goto cleanup;
	}

	/*
	 * pg_get_indexdef requires an access share lock, so do those calls while
	 * we have an access exclusive lock anyway, so we know they won't block.
	 */

	indexparams[0] = utoa(table->target_oid, indexbuffer);
	indexparams[1] = moveidx ? tablespace : NULL;

	/* First, just display a warning message for any invalid indexes
	 * which may be on the table (mostly to match the behavior of 1.1.8).
	 */
	indexres = execute(
		"SELECT pg_get_indexdef(indexrelid)"
		" FROM pg_index WHERE indrelid = $1 AND NOT indisvalid",
		1, indexparams);

	for (j = 0; j < PQntuples(indexres); j++)
	{
		const char *indexdef;
		indexdef = getstr(indexres, j, 0);
		elog(WARNING, "skipping invalid index: %s", indexdef);
	}

	indexres = execute(
		"SELECT indexrelid,"
		" repack.repack_indexdef(indexrelid, indrelid, $2, FALSE) "
		" FROM pg_index WHERE indrelid = $1 AND indisvalid",
		2, indexparams);

	table->n_indexes = PQntuples(indexres);
	table->indexes = pgut_malloc(table->n_indexes * sizeof(repack_index));

	for (j = 0; j < table->n_indexes; j++)
	{
		table->indexes[j].target_oid = getoid(indexres, j, 0);
		table->indexes[j].create_index = getstr(indexres, j, 1);
		table->indexes[j].status = UNPROCESSED;
		table->indexes[j].worker_idx = -1; /* Unassigned */
	}

	for (j = 0; j < table->n_indexes; j++)
	{
		elog(DEBUG2, "index[%d].target_oid      : %u", j, table->indexes[j].target_oid);
		elog(DEBUG2, "index[%d].create_index    : %s", j, table->indexes[j].create_index);
	}


	/*
	 * Check if repack_trigger is not conflict with existing trigger. We can
	 * find it out later but we check it in advance and go to cleanup if needed.
	 * In AFTER trigger context, since triggered tuple is not changed by other
	 * trigger we don't care about the fire order.
	 */
	res = execute("SELECT repack.conflicted_triggers($1)", 1, params);
	if (PQntuples(res) > 0)
	{
		ereport(WARNING,
				(errcode(E_PG_COMMAND),
				 errmsg("the table \"%s\" already has a trigger called \"%s\"",
						table->target_name, "repack_trigger"),
				 errdetail(
					 "The trigger was probably installed during a previous"
					 " attempt to run pg_repack on the table which was"
					 " interrupted and for some reason failed to clean up"
					 " the temporary objects.  Please drop the trigger or drop"
					" and recreate the pg_repack extension altogether"
					 " to remove all the temporary objects left over.")));
		goto cleanup;
	}

	CLEARPGRES(res);

	command(table->create_pktype, 0, NULL);
	temp_obj_num++;
	command(table->create_log, 0, NULL);
	temp_obj_num++;
	command(table->create_trigger, 0, NULL);
	temp_obj_num++;
	command(table->enable_trigger, 0, NULL);
	printfStringInfo(&sql, "SELECT repack.disable_autovacuum('repack.log_%u')", table->target_oid);
	command(sql.data, 0, NULL);

	/* While we are still holding an AccessExclusive lock on the table, submit
	 * the request for an AccessShare lock asynchronously from conn2.
	 * We want to submit this query in conn2 while connection's
	 * transaction still holds its lock, so that no DDL may sneak in
	 * between the time that connection commits and conn2 gets its lock.
	 */
	pgut_command(conn2, "BEGIN ISOLATION LEVEL READ COMMITTED", 0, NULL);

	/* grab the backend PID of conn2; we'll need this when querying
	 * pg_locks momentarily.
	 */
	res = pgut_execute(conn2, "SELECT pg_backend_pid()", 0, NULL);
	buffer[0] = '\0';
	strncat(buffer, PQgetvalue(res, 0, 0), sizeof(buffer) - 1);
	CLEARPGRES(res);

	/*
	 * Not using lock_access_share() here since we know that
	 * it's not possible to obtain the ACCESS SHARE lock right now
	 * in conn2, since the primary connection holds ACCESS EXCLUSIVE.
	 */
	printfStringInfo(&sql, "LOCK TABLE %s IN ACCESS SHARE MODE",
					 table->target_name);
	elog(DEBUG2, "LOCK TABLE %s IN ACCESS SHARE MODE", table->target_name);
	if (PQsetnonblocking(conn2, 1))
	{
		elog(WARNING, "Unable to set conn2 nonblocking.");
		goto cleanup;
	}
	if (!(PQsendQuery(conn2, sql.data)))
	{
		elog(WARNING, "Error sending async query: %s\n%s", sql.data,
			 PQerrorMessage(conn2));
		goto cleanup;
	}

	/* Now that we've submitted the LOCK TABLE request through conn2,
	 * look for and cancel any (potentially dangerous) DDL commands which
	 * might also be waiting on our table lock at this point --
	 * it's not safe to let them wait, because they may grab their
	 * AccessExclusive lock before conn2 gets its AccessShare lock,
	 * and perform unsafe DDL on the table.
	 *
	 * Normally, lock_access_share() would take care of this for us,
	 * but we're not able to use it here.
	 */
	if (!(kill_ddl(connection, table->target_oid, true)))
	{
		if (no_kill_backend)
			elog(INFO, "Skipping repack %s due to timeout.", table->target_name);
		else
			elog(WARNING, "kill_ddl() failed.");
		goto cleanup;
	}

	/* We're finished killing off any unsafe DDL. COMMIT in our main
	 * connection, so that conn2 may get its AccessShare lock.
	 */
	command("COMMIT", 0, NULL);

	/* The main connection has now committed its repack_trigger,
	 * log table, and temp. table. If any error occurs from this point
	 * on and we bail out, we should try to clean those up.
	 */
	table_init = true;

	/* Keep looping PQgetResult() calls until it returns NULL, indicating the
	 * command is done and we have obtained our lock.
	 */
	while ((res = PQgetResult(conn2)))
	{
		elog(DEBUG2, "Waiting on ACCESS SHARE lock...");
		if (PQresultStatus(res) != PGRES_COMMAND_OK)
		{
			elog(WARNING, "Error with LOCK TABLE: %s", PQerrorMessage(conn2));
			goto cleanup;
		}
		CLEARPGRES(res);
	}

	/* Turn conn2 back into blocking mode for further non-async use. */
	if (PQsetnonblocking(conn2, 0))
	{
		elog(WARNING, "Unable to set conn2 blocking.");
		goto cleanup;
	}

	/*
	 * 2. Copy tuples into temp table.
	 */
	elog(DEBUG2, "---- copy tuples ----");

	/* Must use SERIALIZABLE (or at least not READ COMMITTED) to avoid race
	 * condition between the create_table statement and rows subsequently
	 * being added to the log.
	 */
	command("BEGIN ISOLATION LEVEL SERIALIZABLE", 0, NULL);
	/* SET work_mem = maintenance_work_mem */
	command("SELECT set_config('work_mem', current_setting('maintenance_work_mem'), true)", 0, NULL);
	if (orderby && !orderby[0])
		command("SET LOCAL synchronize_seqscans = off", 0, NULL);

	/* Fetch an array of Virtual IDs of all transactions active right now.
	 */
	params[0] = buffer; /* backend PID of conn2 */
	params[1] = PROGRAM_NAME;
	res = execute(SQL_XID_SNAPSHOT, 2, params);
	vxid = pgut_strdup(PQgetvalue(res, 0, 0));

	CLEARPGRES(res);

	/* Delete any existing entries in the log table now, since we have not
	 * yet run the CREATE TABLE ... AS SELECT, which will take in all existing
	 * rows from the target table; if we also included prior rows from the
	 * log we could wind up with duplicates.
	 */
	command(table->delete_log, 0, NULL);

	/* We need to be able to obtain an AccessShare lock on the target table
	 * for the create_table command to go through, so go ahead and obtain
	 * the lock explicitly.
	 *
	 * Since conn2 has been diligently holding its AccessShare lock, it
	 * is possible that another transaction has been waiting to acquire
	 * an AccessExclusive lock on the table (e.g. a concurrent ALTER TABLE
	 * or TRUNCATE which we must not allow). If there are any such
	 * transactions, lock_access_share() will kill them so that our
	 * CREATE TABLE ... AS SELECT does not deadlock waiting for an
	 * AccessShare lock.
	 */
	if (!(lock_access_share(connection, table->target_oid, table->target_name)))
		goto cleanup;

	command(table->create_table, 0, NULL);
	temp_obj_num++;
	printfStringInfo(&sql, "SELECT repack.disable_autovacuum('repack.table_%u')", table->target_oid);
	if (table->drop_columns)
		command(table->drop_columns, 0, NULL);
	command(sql.data, 0, NULL);
	command("COMMIT", 0, NULL);

	/*
	 * 3. Create indexes on temp table.
	 */
	if (!rebuild_indexes(table))
		goto cleanup;

	/* don't clear indexres until after rebuild_indexes or bad things happen */
	CLEARPGRES(indexres);
	CLEARPGRES(res);

	/*
	 * 4. Apply log to temp table until no tuples are left in the log
	 * and all of the old transactions are finished.
	 */
	for (;;)
	{
		num = apply_log(connection, table, APPLY_COUNT);

		/* We'll keep applying tuples from the log table in batches
		 * of APPLY_COUNT, until applying a batch of tuples
		 * (via LIMIT) results in our having applied
		 * MIN_TUPLES_BEFORE_SWITCH or fewer tuples. We don't want to
		 * get stuck repetitively applying some small number of tuples
		 * from the log table as inserts/updates/deletes may be
		 * constantly coming into the original table.
		 */
		if (num > MIN_TUPLES_BEFORE_SWITCH)
			continue;	/* there might be still some tuples, repeat. */

		/* old transactions still alive ? */
		params[0] = vxid;
		res = execute(SQL_XID_ALIVE, 1, params);
		num = PQntuples(res);

		if (num > 0)
		{
			/* Wait for old transactions.
			 * Only display this message if we are NOT
			 * running under pg_regress, so as not to cause
			 * noise which would trip up pg_regress.
			 */

			if (!appname || strcmp(appname, "pg_regress") != 0)
			{
				elog(NOTICE, "Waiting for %d transactions to finish. First PID: %s", num, PQgetvalue(res, 0, 0));
			}

			CLEARPGRES(res);
			sleep(1);
			continue;
		}
		else
		{
			/* All old transactions are finished;
			 * go to next step. */
			CLEARPGRES(res);
			break;
		}
	}

	/*
	 * 5. Swap: will be done with conn2, since it already holds an
	 *    AccessShare lock.
	 */
	elog(DEBUG2, "---- swap ----");
	/* Bump our existing AccessShare lock to AccessExclusive */

	if (!(lock_exclusive(conn2, utoa(table->target_oid, buffer),
						 table->lock_table, FALSE)))
	{
		elog(WARNING, "lock_exclusive() failed in conn2 for %s",
			 table->target_name);
		goto cleanup;
	}

	apply_log(conn2, table, 0);
	params[0] = utoa(table->target_oid, buffer);
	pgut_command(conn2, "SELECT repack.repack_swap($1)", 1, params);
	pgut_command(conn2, "COMMIT", 0, NULL);

	/*
	 * 6. Drop.
	 */
	elog(DEBUG2, "---- drop ----");

	command("BEGIN ISOLATION LEVEL READ COMMITTED", 0, NULL);
	if (!(lock_exclusive(connection, utoa(table->target_oid, buffer),
						 table->lock_table, FALSE)))
	{
		elog(WARNING, "lock_exclusive() failed in connection for %s",
			 table->target_name);
		goto cleanup;
	}

	params[1] = utoa(temp_obj_num, indexbuffer);
	command("SELECT repack.repack_drop($1, $2)", 2, params);
	command("COMMIT", 0, NULL);
	temp_obj_num = 0; /* reset temporary object counter after cleanup */

	/*
	 * 7. Analyze.
	 * Note that cleanup hook has been already uninstalled here because analyze
	 * is not an important operation; No clean up even if failed.
	 */
	if (analyze)
	{
		elog(DEBUG2, "---- analyze ----");

		command("BEGIN ISOLATION LEVEL READ COMMITTED", 0, NULL);
		printfStringInfo(&sql, "ANALYZE %s", table->target_name);
		command(sql.data, 0, NULL);
		command("COMMIT", 0, NULL);
	}

	/* Release advisory lock on table. */
	params[0] = REPACK_LOCK_PREFIX_STR;
	params[1] = utoa(table->target_oid, buffer);

	res = pgut_execute(connection, "SELECT pg_advisory_unlock($1, CAST(-2147483648 + $2::bigint AS integer))",
			   2, params);
	ret = true;

cleanup:
	CLEARPGRES(res);
	termStringInfo(&sql);
	if (vxid)
		free(vxid);

	/* Rollback current transactions */
	pgut_rollback(connection);
	pgut_rollback(conn2);

	/* XXX: distinguish between fatal and non-fatal errors via the first
	 * arg to repack_cleanup().
	 */
	if ((!ret) && table_init)
		repack_cleanup(false, table);
}

/* Kill off any concurrent DDL (or any transaction attempting to take
 * an AccessExclusive lock) trying to run against our table if we want to
 * do. Note, we're killing these queries off *before* they are granted
 * an AccessExclusive lock on our table.
 *
 * Returns true if no problems encountered, false otherwise.
 */
static bool
kill_ddl(PGconn *conn, Oid relid, bool terminate)
{
	bool			ret = true;
	PGresult	   *res;
	StringInfoData	sql;
	int				n_tuples;

	initStringInfo(&sql);

	/* Check the number of backends competing AccessExclusiveLock */
	printfStringInfo(&sql, COUNT_COMPETING_LOCKS, relid);
	res = pgut_execute(conn, sql.data, 0, NULL);
	n_tuples = PQntuples(res);

	if (n_tuples != 0)
	{
		/* Competing backend is exsits, but if we do not want to calcel/terminate
		 * any backend, do nothing.
		 */
		if (no_kill_backend)
		{
			elog(WARNING, "%d unsafe queries remain but do not cancel them and skip to repack it",
				 n_tuples);
			ret = false;
		}
		else
		{
			resetStringInfo(&sql);
			printfStringInfo(&sql, CANCEL_COMPETING_LOCKS, relid);
			res = pgut_execute(conn, sql.data, 0, NULL);
			if (PQresultStatus(res) != PGRES_TUPLES_OK)
			{
				elog(WARNING, "Error canceling unsafe queries: %s",
					 PQerrorMessage(conn));
				ret = false;
			}
			else if (PQntuples(res) > 0 && terminate && PQserverVersion(conn) >= 80400)
			{
				elog(WARNING,
					 "Canceled %d unsafe queries. Terminating any remaining PIDs.",
					 PQntuples(res));

				CLEARPGRES(res);
				printfStringInfo(&sql, KILL_COMPETING_LOCKS, relid);
				res = pgut_execute(conn, sql.data, 0, NULL);
				if (PQresultStatus(res) != PGRES_TUPLES_OK)
				{
					elog(WARNING, "Error killing unsafe queries: %s",
						 PQerrorMessage(conn));
					ret = false;
				}
			}
			else if (PQntuples(res) > 0)
				elog(NOTICE, "Canceled %d unsafe queries", PQntuples(res));
		}
	}
	else
		elog(DEBUG2, "No competing DDL to cancel.");

	CLEARPGRES(res);
	termStringInfo(&sql);

	return ret;
}


/*
 * Try to acquire an ACCESS SHARE table lock, avoiding deadlocks and long
 * waits by killing off other sessions which may be stuck trying to obtain
 * an ACCESS EXCLUSIVE lock.
 *
 * Arguments:
 *
 *  conn: connection to use
 *  relid: OID of relation
 *  target_name: name of table
 */
static bool
lock_access_share(PGconn *conn, Oid relid, const char *target_name)
{
	StringInfoData	sql;
	time_t			start = time(NULL);
	int				i;
	bool			ret = true;

	initStringInfo(&sql);

	for (i = 1; ; i++)
	{
		time_t		duration;
		PGresult   *res;
		int			wait_msec;

		duration = time(NULL) - start;

		/* Cancel queries unconditionally, i.e. don't bother waiting
		 * wait_timeout as lock_exclusive() does -- the only queries we
		 * should be killing are disallowed DDL commands hanging around
		 * for an AccessExclusive lock, which must be deadlocked at
		 * this point anyway since conn2 holds its AccessShare lock
		 * already.
		 */
		if (duration > (wait_timeout * 2))
			ret = kill_ddl(conn, relid, true);
		else
			ret = kill_ddl(conn, relid, false);

		if (!ret)
			break;

		/* wait for a while to lock the table. */
		wait_msec = Min(1000, i * 100);
		printfStringInfo(&sql, "SET LOCAL statement_timeout = %d", wait_msec);
		pgut_command(conn, sql.data, 0, NULL);

		printfStringInfo(&sql, "LOCK TABLE %s IN ACCESS SHARE MODE", target_name);
		res = pgut_execute_elevel(conn, sql.data, 0, NULL, DEBUG2);
		if (PQresultStatus(res) == PGRES_COMMAND_OK)
		{
			CLEARPGRES(res);
			break;
		}
		else if (sqlstate_equals(res, SQLSTATE_QUERY_CANCELED))
		{
			/* retry if lock conflicted */
			CLEARPGRES(res);
			pgut_rollback(conn);
			continue;
		}
		else
		{
			/* exit otherwise */
			elog(WARNING, "%s", PQerrorMessage(connection));
			CLEARPGRES(res);
			ret = false;
			break;
		}
	}

	termStringInfo(&sql);
	pgut_command(conn, "RESET statement_timeout", 0, NULL);
	return ret;
}


/* Obtain an advisory lock on the table's OID, to make sure no other
 * pg_repack is working on the table. This is not so much a concern with
 * full-table repacks, but mainly so that index-only repacks don't interfere
 * with each other or a full-table repack.
 */
static bool advisory_lock(PGconn *conn, const char *relid)
{
	PGresult	   *res = NULL;
	bool			ret = false;
	const char	   *params[2];

	params[0] = REPACK_LOCK_PREFIX_STR;
	params[1] = relid;

	/* For the 2-argument form of pg_try_advisory_lock, we need to
	 * pass in two signed 4-byte integers. But a table OID is an
	 * *unsigned* 4-byte integer. Add -2147483648 to that OID to make
	 * it fit reliably into signed int space.
	 */
	res = pgut_execute(conn, "SELECT pg_try_advisory_lock($1, CAST(-2147483648 + $2::bigint AS integer))",
			   2, params);

	if (PQresultStatus(res) != PGRES_TUPLES_OK) {
		elog(ERROR, "%s",  PQerrorMessage(connection));
	}
	else if (strcmp(getstr(res, 0, 0), "t") != 0) {
		elog(ERROR, "Another pg_repack command may be running on the table. Please try again later.");
	}
	else {
		ret = true;
	}
	CLEARPGRES(res);
	return ret;
}

/*
 * Try acquire an ACCESS EXCLUSIVE table lock, avoiding deadlocks and long
 * waits by killing off other sessions.
 * Arguments:
 *
 *  conn: connection to use
 *  relid: OID of relation
 *  lock_query: LOCK TABLE ... IN ACCESS EXCLUSIVE query to be executed
 *  start_xact: whether we will issue a BEGIN ourselves. If not, we will
 *              use a SAVEPOINT and ROLLBACK TO SAVEPOINT if our query
 *              times out, to avoid leaving the transaction in error state.
 */
static bool
lock_exclusive(PGconn *conn, const char *relid, const char *lock_query, bool start_xact)
{
	time_t		start = time(NULL);
	int			i;
	bool		ret = true;

	for (i = 1; ; i++)
	{
		time_t		duration;
		char		sql[1024];
		PGresult   *res;
		int			wait_msec;

		if (start_xact)
			pgut_command(conn, "BEGIN ISOLATION LEVEL READ COMMITTED", 0, NULL);
		else
			pgut_command(conn, "SAVEPOINT repack_sp1", 0, NULL);

		duration = time(NULL) - start;
		if (duration > wait_timeout)
		{
			if (no_kill_backend)
			{
				elog(WARNING, "timed out, do not cancel conflicting backends");
				ret = false;
				break;
			}
			else
			{
				const char *cancel_query;
				if (PQserverVersion(conn) >= 80400 &&
					duration > wait_timeout * 2)
				{
					elog(WARNING, "terminating conflicted backends");
					cancel_query =
						"SELECT pg_terminate_backend(pid) FROM pg_locks"
						" WHERE locktype = 'relation'"
						"   AND relation = $1 AND pid <> pg_backend_pid()";
				}
				else
				{
					elog(WARNING, "canceling conflicted backends");
					cancel_query =
						"SELECT pg_cancel_backend(pid) FROM pg_locks"
						" WHERE locktype = 'relation'"
						"   AND relation = $1 AND pid <> pg_backend_pid()";
				}

				pgut_command(conn, cancel_query, 1, &relid);
			}
		}

		/* wait for a while to lock the table. */
		wait_msec = Min(1000, i * 100);
		snprintf(sql, lengthof(sql), "SET LOCAL statement_timeout = %d", wait_msec);
		pgut_command(conn, sql, 0, NULL);

		res = pgut_execute_elevel(conn, lock_query, 0, NULL, DEBUG2);
		if (PQresultStatus(res) == PGRES_COMMAND_OK)
		{
			CLEARPGRES(res);
			break;
		}
		else if (sqlstate_equals(res, SQLSTATE_QUERY_CANCELED))
		{
			/* retry if lock conflicted */
			CLEARPGRES(res);
			if (start_xact)
				pgut_rollback(conn);
			else
				pgut_command(conn, "ROLLBACK TO SAVEPOINT repack_sp1", 0, NULL);
			continue;
		}
		else
		{
			/* exit otherwise */
			printf("%s", PQerrorMessage(connection));
			CLEARPGRES(res);
			ret = false;
			break;
		}
	}

	pgut_command(conn, "RESET statement_timeout", 0, NULL);
	return ret;
}

/* This function calls to repack_drop() to clean temporary objects on error
 * in creation of temporary objects.
 */
void
repack_cleanup_callback(bool fatal, void *userdata)
{
	Oid			target_table = *(Oid *) userdata;
	const char *params[2];
	char		buffer[12];
	char		num_buff[12];

	if(fatal)
	{
		params[0] = utoa(target_table, buffer);
		params[1] = utoa(temp_obj_num, num_buff);

		/* testing PQstatus() of connection and conn2, as we do
		 * in repack_cleanup(), doesn't seem to work here,
		 * so just use an unconditional reconnect().
		 */
		reconnect(ERROR);
		command("SELECT repack.repack_drop($1, $2)", 2, params);
		temp_obj_num = 0; /* reset temporary object counter after cleanup */
	}
}

/*
 * The userdata pointing a table being re-organized. We need to cleanup temp
 * objects before the program exits.
 */
static void
repack_cleanup(bool fatal, const repack_table *table)
{
	if (fatal)
	{
		fprintf(stderr, "!!!FATAL ERROR!!! Please refer to the manual.\n\n");
	}
	else
	{
		char		buffer[12];
		char		num_buff[12];
		const char *params[2];

		/* Try reconnection if not available. */
		if (PQstatus(connection) != CONNECTION_OK ||
			PQstatus(conn2) != CONNECTION_OK)
			reconnect(ERROR);

		/* do cleanup */
		params[0] = utoa(table->target_oid, buffer);
		params[1] =  utoa(temp_obj_num, num_buff);
		command("SELECT repack.repack_drop($1, $2)", 2, params);
		temp_obj_num = 0; /* reset temporary object counter after cleanup */
	}
}

/*
 * Indexes of a table are repacked.
 */
static bool
repack_table_indexes(PGresult *index_details)
{
	bool				ret = false;
	PGresult			*res = NULL, *res2 = NULL;
	StringInfoData		sql, sql_drop;
	char				buffer[2][12];
	const char			*create_idx, *schema_name, *table_name, *params[3];
	Oid					table, index;
	int					i, num, num_repacked = 0;
	bool                *repacked_indexes;

	initStringInfo(&sql);

	num = PQntuples(index_details);
	table = getoid(index_details, 0, 3);
	params[1] = utoa(table, buffer[1]);
	params[2] = tablespace;
	schema_name = getstr(index_details, 0, 5);
	table_name = getstr(index_details, 0, 4);

	/* Keep track of which of the table's indexes we have successfully
	 * repacked, so that we may DROP only those indexes.
	 */
	if (!(repacked_indexes = calloc(num, sizeof(bool))))
		ereport(ERROR, (errcode(ENOMEM),
						errmsg("Unable to calloc repacked_indexes")));

	/* Check if any concurrent pg_repack command is being run on the same
	 * table.
	 */
	if (!advisory_lock(connection, params[1]))
		ereport(ERROR, (errcode(EINVAL),
			errmsg("Unable to obtain advisory lock on \"%s\"", table_name)));

	for (i = 0; i < num; i++)
	{
		char *isvalid = getstr(index_details, i, 2);
		char *idx_name = getstr(index_details, i, 0);

		if (isvalid[0] == 't')
		{
			index = getoid(index_details, i, 1);

			resetStringInfo(&sql);
			appendStringInfo(&sql, "SELECT pgc.relname, nsp.nspname "
							 "FROM pg_class pgc INNER JOIN pg_namespace nsp "
							 "ON nsp.oid = pgc.relnamespace "
							 "WHERE pgc.relname = 'index_%u' "
							 "AND nsp.nspname = $1", index);
			params[0] = schema_name;
			elog(INFO, "repacking index \"%s\".\"%s\"", schema_name, idx_name);
			res = execute(sql.data, 1, params);
			if (PQresultStatus(res) != PGRES_TUPLES_OK)
			{
				elog(WARNING, "%s", PQerrorMessage(connection));
				continue;
			}
			if (PQntuples(res) > 0)
			{
				ereport(WARNING,
						(errcode(E_PG_COMMAND),
						 errmsg("Cannot create index \"%s\".\"index_%u\", "
								"already exists", schema_name, index),
						 errdetail("An invalid index may have been left behind"
								   " by a previous pg_repack on the table"
								   " which was interrupted. Please use DROP "
								   "INDEX \"%s\".\"index_%u\""
								   " to remove this index and try again.",
								   schema_name, index)));
				continue;
			}

			if (dryrun)
				continue;

			params[0] = utoa(index, buffer[0]);
			res = execute("SELECT repack.repack_indexdef($1, $2, $3, true)", 3,
						  params);

			if (PQntuples(res) < 1)
			{
				elog(WARNING,
					"unable to generate SQL to CREATE work index for %s.%s",
					schema_name, getstr(index_details, i, 0));
				continue;
			}

			create_idx = getstr(res, 0, 0);
			/* Use a separate PGresult to avoid stomping on create_idx */
			res2 = execute_elevel(create_idx, 0, NULL, DEBUG2);

			if (PQresultStatus(res2) != PGRES_COMMAND_OK)
			{
				ereport(WARNING,
						(errcode(E_PG_COMMAND),
						 errmsg("Error creating index \"%s\".\"index_%u\": %s",
								schema_name, index, PQerrorMessage(connection)
							 ) ));
			}
			else
			{
				repacked_indexes[i] = true;
				num_repacked++;
			}

			CLEARPGRES(res);
			CLEARPGRES(res2);
		}
		else
			elog(WARNING, "skipping invalid index: %s.%s", schema_name,
				 getstr(index_details, i, 0));
	}

	if (dryrun) {
		ret = true;
		goto done;
	}

	/* If we did not successfully repack any indexes, e.g. because of some
	 * error affecting every CREATE INDEX attempt, don't waste time with
	 * the ACCESS EXCLUSIVE lock on the table, and return false.
	 * N.B. none of the DROP INDEXes should be performed since
	 * repacked_indexes[] flags should all be false.
	 */
	if (!num_repacked)
	{
		elog(WARNING,
			 "Skipping index swapping for \"%s\", since no new indexes built",
			 table_name);
		goto drop_idx;
	}

	/* take an exclusive lock on table before calling repack_index_swap() */
	resetStringInfo(&sql);
	appendStringInfo(&sql, "LOCK TABLE %s IN ACCESS EXCLUSIVE MODE",
					 table_name);
	if (!(lock_exclusive(connection, params[1], sql.data, TRUE)))
	{
		elog(WARNING, "lock_exclusive() failed in connection for %s",
			 table_name);
		goto drop_idx;
	}

	for (i = 0; i < num; i++)
	{
		index = getoid(index_details, i, 1);
		if (repacked_indexes[i])
		{
			params[0] = utoa(index, buffer[0]);
			pgut_command(connection, "SELECT repack.repack_index_swap($1)", 1,
						 params);
		}
		else
			elog(INFO, "Skipping index swap for index_%u", index);
	}
	pgut_command(connection, "COMMIT", 0, NULL);
	ret = true;

drop_idx:
	resetStringInfo(&sql);
	initStringInfo(&sql_drop);
#if PG_VERSION_NUM < 90200
	appendStringInfoString(&sql, "DROP INDEX ");
#else
	appendStringInfoString(&sql, "DROP INDEX CONCURRENTLY ");
#endif
	appendStringInfo(&sql, "\"%s\".",  schema_name);

	for (i = 0; i < num; i++)
	{
		index = getoid(index_details, i, 1);
		if (repacked_indexes[i])
		{
			initStringInfo(&sql_drop);
			appendStringInfo(&sql_drop, "%s\"index_%u\"", sql.data, index);
			command(sql_drop.data, 0, NULL);
		}
		else
			elog(INFO, "Skipping drop of index_%u", index);
	}
	termStringInfo(&sql_drop);
	termStringInfo(&sql);

done:
	CLEARPGRES(res);
	free(repacked_indexes);

	return ret;
}

/*
 * Call repack_table_indexes for each of the tables
 */
static bool
repack_all_indexes(char *errbuf, size_t errsize)
{
	bool					ret = false;
	PGresult		   		*res = NULL;
	StringInfoData			sql;
	SimpleStringListCell	*cell = NULL;
	const char				*params[1];

	initStringInfo(&sql);
	reconnect(ERROR);

	assert(r_index.head || table_list.head);

	if (!preliminary_checks(errbuf, errsize))
		goto cleanup;

	if (r_index.head)
	{
		appendStringInfoString(&sql,
			"SELECT i.relname, idx.indexrelid, idx.indisvalid, idx.indrelid, idx.indrelid::regclass, n.nspname"
			" FROM pg_index idx JOIN pg_class i ON i.oid = idx.indexrelid"
			" JOIN pg_namespace n ON n.oid = i.relnamespace"
			" WHERE idx.indexrelid = $1::regclass ORDER BY indisvalid DESC, i.relname, n.nspname");

		cell = r_index.head;
	}
	else if (table_list.head)
	{
		appendStringInfoString(&sql,
			"SELECT i.relname, idx.indexrelid, idx.indisvalid, idx.indrelid, $1::text, n.nspname"
			" FROM pg_index idx JOIN pg_class i ON i.oid = idx.indexrelid"
			" JOIN pg_namespace n ON n.oid = i.relnamespace"
			" WHERE idx.indrelid = $1::regclass ORDER BY indisvalid DESC, i.relname, n.nspname");

		cell = table_list.head;
	}

	for (; cell; cell = cell->next)
	{
		params[0] = cell->val;
		res = execute_elevel(sql.data, 1, params, DEBUG2);

		if (PQresultStatus(res) != PGRES_TUPLES_OK)
		{
			elog(WARNING, "%s", PQerrorMessage(connection));
			continue;
		}

		if (PQntuples(res) == 0)
		{
			if(table_list.head)
				elog(WARNING, "\"%s\" does not have any indexes",
					cell->val);
			else if(r_index.head)
				elog(WARNING, "\"%s\" is not a valid index",
					cell->val);

			continue;
		}

		if(table_list.head)
			elog(INFO, "repacking indexes of \"%s\"", cell->val);

		if (!repack_table_indexes(res))
			elog(WARNING, "repack failed for \"%s\"", cell->val);

		CLEARPGRES(res);
	}
	ret = true;

cleanup:
	CLEARPGRES(res);
	disconnect();
	termStringInfo(&sql);
	return ret;
}

void
pgut_help(bool details)
{
	printf("%s re-organizes a PostgreSQL database.\n\n", PROGRAM_NAME);
	printf("Usage:\n");
	printf("  %s [OPTION]... [DBNAME]\n", PROGRAM_NAME);

	if (!details)
		return;

	printf("Options:\n");
	printf("  -a, --all                 repack all databases\n");
	printf("  -t, --table=TABLE         repack specific table only\n");
	printf("  -c, --schema=SCHEMA       repack tables in specific schema only\n");
	printf("  -s, --tablespace=TBLSPC   move repacked tables to a new tablespace\n");
	printf("  -S, --moveidx             move repacked indexes to TBLSPC too\n");
	printf("  -o, --order-by=COLUMNS    order by columns instead of cluster keys\n");
	printf("  -n, --no-order            do vacuum full instead of cluster\n");
	printf("  -N, --dry-run             print what would have been repacked\n");
	printf("  -j, --jobs=NUM            Use this many parallel jobs for each table\n");
	printf("  -i, --index=INDEX         move only the specified index\n");
	printf("  -x, --only-indexes        move only indexes of the specified table\n");
	printf("  -T, --wait-timeout=SECS   timeout to cancel other backends on conflict\n");
	printf("  -D, --no-kill-backend     don't kill other backends when timed out\n");
	printf("  -Z, --no-analyze          don't analyze at end\n");
	printf("  -k, --no-superuser-check  skip superuser checks in client\n");
}<|MERGE_RESOLUTION|>--- conflicted
+++ resolved
@@ -249,11 +249,8 @@
 static int				jobs = 0;	/* number of concurrent worker conns. */
 static bool				dryrun = false;
 static unsigned int		temp_obj_num = 0; /* temporary objects counter */
-<<<<<<< HEAD
+static bool				no_kill_backend = false; /* abandon when timed-out */
 static bool				no_superuser_check = false;
-=======
-static bool				no_kill_backend = false; /* abandon when timed-out */
->>>>>>> b329f9e1
 
 /* buffer should have at least 11 bytes */
 static char *
@@ -279,11 +276,8 @@
 	{ 'i', 'T', "wait-timeout", &wait_timeout },
 	{ 'B', 'Z', "no-analyze", &analyze },
 	{ 'i', 'j', "jobs", &jobs },
-<<<<<<< HEAD
-	{ 'b', 'k', "no-superuser-check", &no_superuser_check },
-=======
 	{ 'b', 'D', "no-kill-backend", &no_kill_backend },
->>>>>>> b329f9e1
+  { 'b', 'k', "no-superuser-check", &no_superuser_check },
 	{ 0 },
 };
 
